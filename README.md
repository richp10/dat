--- conflicted
+++ resolved
@@ -55,6 +55,11 @@
 
     // set this to true to enable interpolation
     dat.EnableInterpolation = true
+    // set this to true to see logs
+    dat.SetVerbose(false)
+    // Set this for dat to check things like sessions being closed.
+    // Should be disabled in production/release builds.
+    dat.Strict = false
     conn = runner.NewConnection(db, "postgres")
 }
 
@@ -108,7 +113,7 @@
 ```
 
 In practice, SQL is easier to write with backticks. Note, `dat` does not clean the
-string and the extra whitespace is transmitted to the database. Use QueryBuilders 
+string and the extra whitespace is transmitted to the database. Use QueryBuilders
 when dealing with one or more records (input structs).
 
 ### Fetch Data Simply
@@ -116,17 +121,8 @@
 Query then scan result to struct(s)
 
 ```go
-<<<<<<< HEAD
-var posts []struct {
-    ID int64            `db:"id"`
-    Title string        `db:"title"`
-    Body dat.NullString `db:"body"`
-}
-err := conn.
-=======
 var post Post
 err := sess.
->>>>>>> 78e6a06d
     Select("id, title, body").
     From("posts").
     Where("id = $1", id).
@@ -184,16 +180,9 @@
 ### Runners
 
 `dat` was designed to have clear separation between SQL builders and Query execers.
-There are two runner implementations:
+That is why the runner is in its own package.
 
 *   `sqlx-runner` - based on [sqlx](https://github.com/jmoiron/sqlx)
-*   `sql-runner` - based on [dbr](https://github.com/gocraft/dbr)
-
-    __sql-runner will not be supported in the future__ The database/sql logic is
-    based on legacy code from the dbr project with some of my fixes and tweaks.
-    sqlx complements `dat` better as interpolation is disabled by default.
-
-`Connection.DB` is the underlying `sqlx.DB`
 
 ## CRUD
 
@@ -226,13 +215,8 @@
     Returning("id", "created_at", "updated_at").
     QueryStruct(&post)
 
-<<<<<<< HEAD
-// probably not safe but you get the idea
-err := conn.
-=======
 // use wildcard to include all columns
 err := sess.
->>>>>>> 78e6a06d
     InsertInto("posts").
     Whitelist("*").
     Record(post).
@@ -497,7 +481,6 @@
 
 TODO Add interpolation  benchmarks
 
-
 ### Use With Other Libraries
 
 ```go
